import '@testing-library/jest-dom'
import { configure } from '@testing-library/react'
import { cleanup } from '@testing-library/react'
import { afterEach, beforeEach, beforeAll, afterAll, jest } from '@jest/globals'
import { TextEncoder, TextDecoder } from 'util'
import { server } from './utils/api-mocks'

// Polyfills for Node.js environment
global.TextEncoder = TextEncoder
global.TextDecoder = TextDecoder as any

// Add Response/Request/Headers polyfills for MSW
if (typeof global.Response === 'undefined') {
  global.Response = class Response {
    constructor(body?: any, init?: any) {
      this.body = body
      this.status = init?.status || 200
      this.statusText = init?.statusText || 'OK'
      this.headers = new Map(Object.entries(init?.headers || {}))
    }
    async json() {
      return typeof this.body === 'string' ? JSON.parse(this.body) : this.body
    }
    async text() {
      return typeof this.body === 'string' ? this.body : JSON.stringify(this.body)
    }
  } as any
}

if (typeof global.Request === 'undefined') {
  global.Request = class Request {
    constructor(public url: string, public init?: any) {}
  } as any
}

if (typeof global.Headers === 'undefined') {
  global.Headers = class Headers {
    private map = new Map<string, string>()
    
    append(name: string, value: string) {
      this.map.set(name.toLowerCase(), value)
    }
    
    get(name: string) {
      return this.map.get(name.toLowerCase())
    }
    
    has(name: string) {
      return this.map.has(name.toLowerCase())
    }
  } as any
}

// Add BroadcastChannel polyfill for MSW
if (typeof global.BroadcastChannel === 'undefined') {
  global.BroadcastChannel = class BroadcastChannel {
    name: string
    postMessage: () => void
    close: () => void
    onmessage: () => void
    
    constructor(name: string) {
      this.name = name
      this.postMessage = jest.fn()
      this.close = jest.fn()
      this.onmessage = jest.fn()
    }
  } as any
}

// Mock localStorage with working implementation
const localStorageMock = (() => {
  let store: Record<string, string> = {}
  return {
    getItem: jest.fn((key: string) => store[key] || null),
    setItem: jest.fn((key: string, value: string) => {
      store[key] = value.toString()
    }),
    removeItem: jest.fn((key: string) => {
      delete store[key]
    }),
    clear: jest.fn(() => {
      store = {}
    }),
    get length() {
      return Object.keys(store).length
    },
    key: jest.fn((index: number) => {
      const keys = Object.keys(store)
      return keys[index] || null
    }),
  }
})()
global.localStorage = localStorageMock as any
global.sessionStorage = localStorageMock as any

// Configure testing library
configure({
  testIdAttribute: 'data-testid',
  asyncUtilTimeout: 10000, // Increased timeout to handle complex async operations
})

// Setup portal root for dialogs and modals
beforeEach(() => {
  // Setup document body structure for Radix UI portals
  document.body.innerHTML = ''
  
  // Create multiple portal roots for different Radix UI components
  const portalIds = [
    'radix-0', // Default radix portal
    'radix-1', // Additional radix portals
    'radix-2',
    'radix-3',
    'radix-:r0:', // Common Radix UI portal ID pattern
    'radix-:r1:',
    'radix-:r2:',
    'dialog-portal-root', // Custom dialog portal
    'modal-portal-root', // Custom modal portal
  ]
  
  portalIds.forEach(id => {
    const portal = document.createElement('div')
    portal.setAttribute('id', id)
    portal.setAttribute('data-radix-portal', '')
    document.body.appendChild(portal)
  })
  
  // Create a generic portal container that Radix UI might use
  const radixPortalContainer = document.createElement('div')
  radixPortalContainer.setAttribute('data-radix-popper-content-wrapper', '')
  document.body.appendChild(radixPortalContainer)
  
  // Mock document.elementFromPoint for Radix UI interactions
  document.elementFromPoint = jest.fn(() => document.body)
})

// Start MSW server
beforeAll(() => server.listen({ onUnhandledRequest: 'warn' }))

// Reset handlers after each test
afterEach(() => {
  // Cleanup React components first
  cleanup()
  
  // Clear all mocks and timers
  jest.clearAllMocks()
  jest.clearAllTimers()
<<<<<<< HEAD
  server.resetHandlers()
=======
  jest.useRealTimers()
  
  // Clean up portal roots and body
  document.body.innerHTML = ''
  
  // Reset any global state
  if (typeof window !== 'undefined') {
    // Reset any window properties that might have been modified
    ;(window as any).__dropzoneState = undefined
  }
>>>>>>> 812465b5
})

// Clean up after all tests
afterAll(() => server.close())

// Mock use-toast hook
jest.mock('@/hooks/use-toast', () => require('@/__mocks__/hooks/use-toast'))

// Mock Next.js router
jest.mock('next/navigation', () => ({
  useRouter: () => ({
    push: jest.fn(),
    replace: jest.fn(),
    prefetch: jest.fn(),
    back: jest.fn(),
    forward: jest.fn(),
    refresh: jest.fn(),
  }),
  useParams: () => ({
    id: 'test-id',
  }),
  usePathname: () => '/test-path',
  useSearchParams: () => new URLSearchParams(),
}))

// Mock Next.js image component
jest.mock('next/image', () => ({
  __esModule: true,
  default: (props: any) => {
    // eslint-disable-next-line @next/next/no-img-element
    return <img {...props} alt={props.alt || ''} />
  },
}))

// Mock Next.js link component
jest.mock('next/link', () => ({
  __esModule: true,
  default: ({ children, href, ...props }: any) => (
    <a href={href} {...props}>
      {children}
    </a>
  ),
}))

// Mock environment variables - Note: API client expects URL without /api suffix
process.env.NEXT_PUBLIC_API_URL = 'http://localhost:3001'
process.env.NEXT_PUBLIC_WS_URL = 'http://localhost:3001'
process.env.NEXT_PUBLIC_SUPABASE_URL = 'https://test.supabase.co'
process.env.NEXT_PUBLIC_SUPABASE_ANON_KEY = 'test-anon-key'

// Mock Web APIs that aren't available in jsdom
Object.defineProperty(window, 'matchMedia', {
  writable: true,
  value: jest.fn().mockImplementation(query => ({
    matches: false,
    media: query,
    onchange: null,
    addListener: jest.fn(), // deprecated
    removeListener: jest.fn(), // deprecated
    addEventListener: jest.fn(),
    removeEventListener: jest.fn(),
    dispatchEvent: jest.fn(),
  })),
})

// Mock ResizeObserver
global.ResizeObserver = class ResizeObserver {
  observe = jest.fn()
  unobserve = jest.fn()
  disconnect = jest.fn()
  constructor(callback: ResizeObserverCallback) {}
} as any

// Mock IntersectionObserver
global.IntersectionObserver = class IntersectionObserver {
  observe = jest.fn()
  unobserve = jest.fn()
  disconnect = jest.fn()
  constructor(callback: IntersectionObserverCallback, options?: IntersectionObserverInit) {}
} as any

// Mock clipboard API
Object.defineProperty(navigator, 'clipboard', {
  value: {
    writeText: jest.fn(() => Promise.resolve()),
    readText: jest.fn(() => Promise.resolve('')),
  },
  writable: true,
  configurable: true,
})

// Mock geolocation
Object.defineProperty(navigator, 'geolocation', {
  value: {
    getCurrentPosition: jest.fn(),
    watchPosition: jest.fn(),
  },
  writable: true,
})

// Mock vibration API
Object.defineProperty(navigator, 'vibrate', {
  value: jest.fn(),
  writable: true,
})

// Mock performance API
Object.defineProperty(window, 'performance', {
  value: {
    mark: jest.fn(),
    measure: jest.fn(),
    getEntriesByType: jest.fn().mockReturnValue([]),
    getEntriesByName: jest.fn().mockReturnValue([]),
    clearMarks: jest.fn(),
    clearMeasures: jest.fn(),
    now: jest.fn().mockReturnValue(1000),
  },
  writable: true,
})

// Mock requestAnimationFrame
global.requestAnimationFrame = jest.fn((cb: FrameRequestCallback) => {
  return setTimeout(() => cb(Date.now()), 16) as any
}) as any
global.cancelAnimationFrame = jest.fn((id: number) => {
  clearTimeout(id as any)
}) as any

// Mock scrollTo
window.scrollTo = jest.fn()

// Remove global fetch mock to allow MSW to work
// global.fetch = jest.fn()

// Mock URL.createObjectURL and URL.revokeObjectURL
global.URL.createObjectURL = jest.fn(() => 'blob:mock-url')
global.URL.revokeObjectURL = jest.fn()

// Add polyfill for hasPointerCapture which is missing in jsdom (needed for Radix UI)
if (typeof Element !== 'undefined' && !Element.prototype.hasPointerCapture) {
  Element.prototype.hasPointerCapture = function() {
    return false
  }
  Element.prototype.setPointerCapture = function() {}
  Element.prototype.releasePointerCapture = function() {}
}

// Add scrollIntoView mock for jsdom (needed for Radix UI Select)
if (typeof Element !== 'undefined' && !Element.prototype.scrollIntoView) {
  Element.prototype.scrollIntoView = jest.fn()
}

// Mock framer-motion to remove animations
jest.mock('framer-motion', () => {
  const React = require('react')
  const forwardRef = React.forwardRef
  
  const createMotionComponent = (type: string) => 
    forwardRef(({ children, ...props }: any, ref: any) => {
      // Remove any animation-related props
      const cleanProps = { ...props }
      delete cleanProps.initial
      delete cleanProps.animate
      delete cleanProps.exit
      delete cleanProps.whileHover
      delete cleanProps.whileTap
      delete cleanProps.whileInView
      delete cleanProps.layout
      delete cleanProps.transition
      delete cleanProps.variants
      delete cleanProps.dragConstraints
      delete cleanProps.drag
      // Remove animation styles
      if (cleanProps.style) {
        delete cleanProps.style.opacity
        delete cleanProps.style.transform
        delete cleanProps.style.x
        delete cleanProps.style.y
        delete cleanProps.style.scale
      }
      return React.createElement(type, { ...cleanProps, ref }, children)
    })
  
  return {
    motion: {
      div: createMotionComponent('div'),
      span: createMotionComponent('span'),
      button: createMotionComponent('button'),
      a: createMotionComponent('a'),
      h1: createMotionComponent('h1'),
      h2: createMotionComponent('h2'),
      h3: createMotionComponent('h3'),
      h4: createMotionComponent('h4'),
      h5: createMotionComponent('h5'),
      h6: createMotionComponent('h6'),
      p: createMotionComponent('p'),
      section: createMotionComponent('section'),
      article: createMotionComponent('article'),
      main: createMotionComponent('main'),
      nav: createMotionComponent('nav'),
      aside: createMotionComponent('aside'),
      form: createMotionComponent('form'),
      input: createMotionComponent('input'),
      textarea: createMotionComponent('textarea'),
      img: createMotionComponent('img'),
      svg: createMotionComponent('svg'),
      path: createMotionComponent('path'),
      g: createMotionComponent('g'),
      circle: createMotionComponent('circle'),
      rect: createMotionComponent('rect'),
      ul: createMotionComponent('ul'),
      ol: createMotionComponent('ol'),
      li: createMotionComponent('li'),
    },
    AnimatePresence: ({ children }: any) => children,
    useAnimation: () => ({
      start: jest.fn(),
      stop: jest.fn(),
      set: jest.fn(),
    }),
    useInView: () => [null, true],
    useMotionValue: (initial: any) => ({
      get: () => initial,
      set: jest.fn(),
      onChange: jest.fn(),
    }),
    useTransform: () => ({
      get: () => 0,
      set: jest.fn(),
      onChange: jest.fn(),
    }),
    useSpring: () => ({
      get: () => 0,
      set: jest.fn(),
      onChange: jest.fn(),
    }),
    useScroll: () => ({
      scrollX: { get: () => 0 },
      scrollY: { get: () => 0 },
      scrollXProgress: { get: () => 0 },
      scrollYProgress: { get: () => 0 },
    }),
  }
})

// Mock react-dropzone
jest.mock('react-dropzone', () => {
  const dropzoneState = {
    callbacks: {
      onDrop: null as any,
    },
    state: {
      isDragActive: false,
      isDragAccept: false,
      isDragReject: false,
    }
  }

  // Make it available globally for tests
  if (typeof window !== 'undefined') {
    (window as any).__dropzoneState = dropzoneState
  }

  return {
    useDropzone: (config: any) => {
      // Store callbacks
      dropzoneState.callbacks.onDrop = config?.onDrop
      
      return {
        getRootProps: () => ({ 
          role: 'presentation',
          tabIndex: 0,
          onClick: jest.fn(),
        }),
        getInputProps: () => ({ 
          type: 'file',
          multiple: config?.multiple !== false,
          accept: config?.accept ? Object.keys(config.accept || {}).join(',') : '',
          style: { display: 'none' },
        }),
        isDragActive: dropzoneState.state.isDragActive,
        isDragAccept: dropzoneState.state.isDragAccept,
        isDragReject: dropzoneState.state.isDragReject,
        acceptedFiles: [],
        rejectedFiles: [],
      }
    },
  }
})

// Silence console warnings in tests unless TEST_VERBOSE is set
if (!process.env.TEST_VERBOSE) {
  const originalConsoleWarn = console.warn
  const originalConsoleError = console.error

  console.warn = (...args) => {
    // Ignore specific warnings that are expected in tests
    const warning = args[0]
    if (
      typeof warning === 'string' &&
      (warning.includes('validateDOMNesting') ||
        warning.includes('React does not recognize') ||
        warning.includes('componentWillReceiveProps'))
    ) {
      return
    }
    originalConsoleWarn(...args)
  }

  console.error = (...args) => {
    // Ignore specific errors that are expected in tests
    const error = args[0]
    if (
      typeof error === 'string' &&
      (error.includes('Warning: ReactDOM.render is no longer supported') ||
        error.includes('Warning: An invalid form control'))
    ) {
      return
    }
    originalConsoleError(...args)
  }
}

// Global test utilities
declare global {
  namespace jest {
    interface Matchers<R> {
      toHaveAccessibleName(name: string): R
      toHaveAccessibleDescription(description: string): R
      toBeVisible(): R
      toBeInTheDocument(): R
    }
  }
}

export {}<|MERGE_RESOLUTION|>--- conflicted
+++ resolved
@@ -145,10 +145,10 @@
   // Clear all mocks and timers
   jest.clearAllMocks()
   jest.clearAllTimers()
-<<<<<<< HEAD
+  jest.useRealTimers()
+  
+  // Reset MSW handlers
   server.resetHandlers()
-=======
-  jest.useRealTimers()
   
   // Clean up portal roots and body
   document.body.innerHTML = ''
@@ -158,7 +158,6 @@
     // Reset any window properties that might have been modified
     ;(window as any).__dropzoneState = undefined
   }
->>>>>>> 812465b5
 })
 
 // Clean up after all tests
